<<<<<<< HEAD
use std::{
    cell::{Ref, RefCell, RefMut},
    fmt,
    rc::Rc,
    result,
};
=======
use std::{cell::RefCell, rc::Rc, result};
>>>>>>> 645a92e9

pub mod context;
pub mod inference;
mod pretty;
pub mod source;
pub mod well_typed;

pub use pretty::Pretty;

struct SharedMut<T>(Rc<RefCell<T>>);

impl<T> SharedMut<T> {
    pub fn new(x: T) -> Self {
        Self(Rc::new(RefCell::new(x)))
    }

    pub fn is_same(x: &Self, y: &Self) -> bool {
        Rc::ptr_eq(&x.0, &y.0)
    }

    pub fn borrow(&self) -> Ref<'_, T> {
        self.0.borrow()
    }

    pub fn borrow_mut(&self) -> RefMut<'_, T> {
        self.0.borrow_mut()
    }

    pub fn as_ptr(&self) -> *mut T {
        self.0.as_ptr()
    }

    pub fn replace_with(&self, x: T) {
        RefCell::replace(self.0.as_ref(), x);
    }
}

impl<T> Clone for SharedMut<T> {
    fn clone(&self) -> Self {
        Self(self.0.clone())
    }
}

pub type Result<T> = result::Result<T, InferenceError>;

#[derive(Debug)]
pub struct InferenceError;

pub trait ExpressionReference<'src>: Pretty + Clone + Sized {
    fn is_known(&self) -> bool;

    fn typ(&self) -> Self;
}

enum GenericExpression<'src, Expr: ExpressionReference<'src>> {
    TypeOfType,
    Constant {
        name: &'src str,
        typ: Expr,
    },
    Apply {
        function: Expr,
        argument: Expr,
        typ: Expr,
    },
    VariableBinding(VariableBinding<'src, Expr>),
}

impl<'src, Expr: ExpressionReference<'src>> GenericExpression<'src, Expr> {
    fn map_expression(&self, mut f: impl FnMut(&Expr) -> Expr) -> Self {
        match self {
            Self::TypeOfType => Self::TypeOfType,
            Self::Constant { name, typ } => Self::Constant { name, typ: f(typ) },
            Self::Apply {
                function,
                argument,
                typ,
            } => Self::Apply {
                function: f(function),
                argument: f(argument),
                typ: f(typ),
            },
            Self::VariableBinding(variable_binding) => {
                Self::VariableBinding(variable_binding.map_expression(f))
            }
        }
    }

    fn pi(name: Option<&'src str>, variable_value: Expr, in_expression: Expr) -> Self {
        Self::VariableBinding(VariableBinding {
            name,
            binder: Binder::Pi,
            variable_value,
            in_expression,
        })
    }

    fn typ(&self, new: impl FnOnce(Self) -> Expr) -> Expr {
        match self {
            GenericExpression::TypeOfType => new(GenericExpression::TypeOfType),
            GenericExpression::Constant { typ, .. } => typ.clone(),
            GenericExpression::Apply { typ, .. } => typ.clone(),
            GenericExpression::VariableBinding(binding) => match binding.binder {
                Binder::Let => binding.in_expression.typ(),
                Binder::Pi => new(GenericExpression::TypeOfType),
                Binder::Lambda => new(GenericExpression::pi(
                    None,
                    binding.variable_value.clone(),
                    binding.in_expression.typ(),
                )),
            },
        }
    }
}

#[derive(Copy, Clone)]
enum Binder {
    /// `Let` is included so we can generalize explicitly using type
    /// annotations. Otherwise, we could replace `let x = y in z` with `(\x =>
    /// z) y`.
    Let,
    Pi,
    Lambda,
}

struct VariableBinding<'src, Expr> {
    name: Option<&'src str>,
    binder: Binder,
    variable_value: Expr,
    in_expression: Expr,
}

impl<Expr> VariableBinding<'_, Expr> {
    fn map_expression(&self, mut f: impl FnMut(&Expr) -> Expr) -> Self {
        Self {
            name: self.name,
            binder: self.binder,
            variable_value: f(&self.variable_value),
            in_expression: f(&self.in_expression),
        }
    }
}<|MERGE_RESOLUTION|>--- conflicted
+++ resolved
@@ -1,13 +1,8 @@
-<<<<<<< HEAD
 use std::{
     cell::{Ref, RefCell, RefMut},
-    fmt,
     rc::Rc,
     result,
 };
-=======
-use std::{cell::RefCell, rc::Rc, result};
->>>>>>> 645a92e9
 
 pub mod context;
 pub mod inference;
